/*
 * Part of oneloopcalc
 *
 * Copyright 2014 David Zaslavsky
 *
 * This program is free software: you can redistribute it and/or modify
 * it under the terms of the GNU General Public License as published by
 * the Free Software Foundation, either version 3 of the License, or
 * (at your option) any later version.

 * This program is distributed in the hope that it will be useful,
 * but WITHOUT ANY WARRANTY; without even the implied warranty of
 * MERCHANTABILITY or FITNESS FOR A PARTICULAR PURPOSE.  See the
 * GNU General Public License for more details.

 * You should have received a copy of the GNU General Public License
 * along with this program.  If not, see <http://www.gnu.org/licenses/>.
 */

#include <cassert>
#include <fstream>
#include <istream>
#include <iostream>
#include <sstream>
#include <vector>
#include <muParser.h>
#include <gsl/gsl_math.h>
#include "gsl_mu.h"
#include "hardfactor.h"
#include "hardfactor_parser.h"
#include "../utils/utils.h"

using mu::Parser;
using mu::value_type;
using mu::valmap_type;
using mu::varmap_type;
using std::cerr;
using std::vector;

ParsedCompositeHardFactor::ParsedCompositeHardFactor(const string& name, const string& implementation, const HardFactor::HardFactorOrder order, const size_t term_count, const HardFactorTerm** terms) :
  HardFactor(),
  m_name(name),
  m_implementation(implementation),
  m_order(order),
  m_term_count(term_count),
  m_terms(terms),
  need_to_free_m_terms(false) {
}

ParsedCompositeHardFactor::ParsedCompositeHardFactor(const string& name, const string& implementation, const HardFactor::HardFactorOrder order, const HardFactorTermList terms) :
  HardFactor(),
  m_name(name),
  m_implementation(implementation),
  m_order(order),
  m_term_count(terms.size()),
  m_terms(new const HardFactorTerm*[m_term_count]),
  need_to_free_m_terms(true) {
    const HardFactorTerm** m_terms_end = copy(terms.begin(), terms.end(), m_terms);
    assert(m_terms_end - m_terms == m_term_count);
}

ParsedCompositeHardFactor::~ParsedCompositeHardFactor() {
    if (need_to_free_m_terms) {
        delete[] m_terms;
    }
}


/**
 * Return the string, or "0" if the string is empty
 */
static const string e0(const string& s) {
    return s.empty() ? "0" : s;
}

#ifndef NDEBUG
// the only way to set this to 1 is through a debugger
static volatile int deep_debugging = 0;

void ParsedHardFactorTerm::print_parser_info(const char* message, Parser& parser, const double* real, const double* imag) const {
    if (deep_debugging > 0) {
        cerr << "(" << this << ")" << get_name();
        if (message != NULL) {
            cerr << " " << message;
        }
        cerr << ": " << parser.GetExpr();
        if (real != NULL && imag != NULL) {
            cerr << " = " << *real << " + " << *imag << "i";
        }
        cerr << endl;
    }
}

void ParsedHardFactorTerm::print_parser_info(const char* message, Parser& parser) const {
    print_parser_info(message, parser, NULL, NULL);
}
# endif

// until I get a better solution, whether altering muParser
// or some sort of machine code voodoo
static GluonDistribution* gdist = NULL;

value_type gluon_distribution_F(const value_type k2, const value_type Y) {
    assert(gdist != NULL);
    return gdist->F(k2, Y);
}
value_type gluon_distribution_S2(const value_type r2, const value_type Y) {
    assert(gdist != NULL);
    return gdist->S2(r2, Y);
}
value_type gluon_distribution_S4(const value_type r2, const value_type s2, const value_type t2, const value_type Y) {
    assert(gdist != NULL);
    return gdist->S4(r2, s2, t2, Y);
}

/**
 * Dot product of 2D vectors.
 */
value_type dot2(const value_type a1, const value_type a2, const value_type b1, const value_type b2) {
    return a1*b1 + a2*b2;
}
/**
 * Square of a 2D vector.
 */
value_type square2(const value_type a1, const value_type a2) {
    return dot2(a1, a2, a1, a2);
}
/**
 * Norm (magnitude) of a 2D vector.
 */
value_type norm2(const value_type a1, const value_type a2) {
    return gsl_hypot(a1, a2);
}


ParsedHardFactorTerm::ParsedHardFactorTerm(
    const string& name,
    const string& implementation,
    const HardFactor::HardFactorOrder order,
    const IntegrationRegion* region,
    const Modifiers& modifiers,
    const string& Fs_real, const string& Fs_imag,
    const string& Fn_real, const string& Fn_imag,
    const string& Fd_real, const string& Fd_imag,
    const list<pair<string, string> >& variable_list) :
  m_name(name),
  m_implementation(implementation),
  m_order(order),
  m_modifiers(modifiers),
  mp_region(region),
  m_free_region(false) {
    init_term(Fs_real, Fs_imag, Fn_real, Fn_imag, Fd_real, Fd_imag, variable_list);
}

ParsedHardFactorTerm::ParsedHardFactorTerm(
    const string& name,
    const string& implementation,
    const HardFactor::HardFactorOrder order,
    const CoreIntegrationRegion& core,
    const vector<const AuxiliaryIntegrationRegion*> subregions,
    const Modifiers& modifiers,
    const string& Fs_real, const string& Fs_imag,
    const string& Fn_real, const string& Fn_imag,
    const string& Fd_real, const string& Fd_imag,
    const list<pair<string, string> >& variable_list) :
  m_name(name),
  m_implementation(implementation),
  m_order(order),
  m_modifiers(modifiers),
  mp_region(new IntegrationRegion(core, subregions)),
  m_free_region(true) {
    init_term(Fs_real, Fs_imag, Fn_real, Fn_imag, Fd_real, Fd_imag, variable_list);
}

ParsedHardFactorTerm::~ParsedHardFactorTerm() {
    delete[] aux_variable_storage;
    if (m_free_region) {
        delete mp_region;
        mp_region = NULL;
    }
}

// need to pull some tricks with templates to only call DefineVar on double-type variables
// see https://stackoverflow.com/a/16924234/56541
template<typename T> void define_one_variable(Parser& parser, const char* var_name, const T* var) {
}

template<> void define_one_variable(Parser& parser, const char* var_name, const double* var) {
    parser.DefineVar(var_name, const_cast<value_type*>(var));
}

void define_variables(Parser& parser, const IntegrationContext* ictx) {
    /* An alternative implementation would be to have an IntegrationContext
     * instance in ParsedHardFactorTerm itself - not just a pointer, a
     * concrete instance - and then this function would just copy the
     * passed IntegrationContext to the member IntegrationContext.
     * @code m_ictx = ictx;
     * But then, if the passed IntegrationContext has its values changed
     * elsewhere in the program, those changes won't be reflected in the
     * Parser. That's why I don't do that.
     */
#define process(var) define_one_variable(parser, #var, &(ictx->var));
#include "../integration/ictx_var_list.inc"
#undef process
#define process(var) define_one_variable(parser, #var, &(ictx->ctx.var));
#include "../configuration/ctx_var_list.inc"
#undef process
    // and now some aliases
    parser.DefineVar("A", const_cast<value_type*>(&(ictx->ctx.mass_number)));
    parser.DefineVar("c", const_cast<value_type*>(&(ictx->ctx.centrality)));

    /* The last "variables" we need on a per-IntegrationContext basis are
     * the gluon distribution functions. These functions need access to
     * ictx->gdist so they can call ictx->gdist->F(k2, Y) or the like.
     * However, when I add a two-argument function to the Parser lexicon,
     * muParser's API doesn't let me pass &(ictx->gdist) to the underlying
     * C function. The simplest way to work around this is to use a global
     * variable to store the gluon distribution, which is fine as long as
     * there is only ever one gluon distribution used. If the program ever
     * changes to use more than one gluon distribution per run, then this
     * static global variable will be insufficient and I'll need to come up
     * with some more sophisticated plan.
     */
    if (gdist == NULL) {
        gdist = ictx->ctx.gdist;
    }
    else {
        /* I think it's safe to make this an assertion (which gets stripped
         * in a release build) rather than a simple if statement (which would
         * still be included in a release build) because in the current version
         * of the program there's no way this assertion should ever be false.
         * The program doesn't allow you to define multiple gluon distributions.
         */
        assert(gdist == ictx->ctx.gdist);
    }

    // just in case ictx->ctx->gdist is NULL or something,  I dunno
    assert(gdist != NULL);
}

void evaluate_hard_factor(Parser& parser, double* real, double* imag) {
    int number_of_values;
    value_type* values;
    values = parser.Eval(number_of_values);
    if (number_of_values < 2) {
        throw mu::ParserError("invalid number of values");
        return;
    }
    *real = values[number_of_values - 2];
    *imag = values[number_of_values - 1];
}

void ParsedHardFactorTerm::Fs(const IntegrationContext* ictx, double* real, double* imag) const {
    if (ictx != m_ictx_Fs) {
        m_ictx_Fs = ictx;
        define_variables(Fs_parser, ictx);
    }
    evaluate_hard_factor(Fs_parser, real, imag);
#ifndef NDEBUG
    print_parser_info("Fs", Fs_parser, real, imag);
# endif
}

void ParsedHardFactorTerm::Fn(const IntegrationContext* ictx, double* real, double* imag) const {
    if (ictx != m_ictx_Fn) {
        m_ictx_Fn = ictx;
        define_variables(Fn_parser, ictx);
    }
    evaluate_hard_factor(Fn_parser, real, imag);
#ifndef NDEBUG
    print_parser_info("Fn", Fn_parser, real, imag);
# endif
}

void ParsedHardFactorTerm::Fd(const IntegrationContext* ictx, double* real, double* imag) const {
    if (ictx != m_ictx_Fd) {
        m_ictx_Fd = ictx;
        define_variables(Fd_parser, ictx);
    }
    evaluate_hard_factor(Fd_parser, real, imag);
#ifndef NDEBUG
    print_parser_info("Fd", Fd_parser, real, imag);
# endif
}

const string ParsedHardFactorTerm::Fs_expr() const {
    return Fs_parser.GetExpr();
}

const string ParsedHardFactorTerm::Fn_expr() const {
    return Fn_parser.GetExpr();
}

const string ParsedHardFactorTerm::Fd_expr() const {
    return Fd_parser.GetExpr();
}

void ParsedHardFactorTerm::init_term(
    const string& Fs_real, const string& Fs_imag,
    const string& Fn_real, const string& Fn_imag,
    const string& Fd_real, const string& Fd_imag,
    const list<pair<string, string> >& variable_list
) {
    aux_variable_count = variable_list.size();
    ostringstream aux_variables_oss;
    for (list<pair<string, string> >::const_iterator vi = variable_list.begin(); vi != variable_list.end(); vi++) {
        string var = vi->first;
        string expr = vi->second;
        aux_variables_oss << var << "=" << expr << ",";
    }
    string aux_variables = aux_variables_oss.str();
    varmap_type all_used_variables;
    init_parser(Fs_parser, all_used_variables, aux_variables, Fs_real, Fs_imag, "Fs");
    init_parser(Fn_parser, all_used_variables, aux_variables, Fn_real, Fn_imag, "Fn");
    init_parser(Fd_parser, all_used_variables, aux_variables, Fd_real, Fd_imag, "Fd");

    // make sure only existing variables are used
#define process(var) all_used_variables.erase(#var);
#include "../integration/ictx_var_list.inc"
#include "../configuration/ctx_var_list.inc"
#undef process
    aux_variable_storage = new double[aux_variable_count];
    size_t i = 0;
    for (list<pair<string, string> >::const_iterator vi = variable_list.begin(); vi != variable_list.end(); vi++, i++) {
        const string& varname = vi->first;
        Fs_parser.DefineVar(varname, &aux_variable_storage[i]);
        Fn_parser.DefineVar(varname, &aux_variable_storage[i]);
        Fd_parser.DefineVar(varname, &aux_variable_storage[i]);
        all_used_variables.erase(varname);
    }
    if (!all_used_variables.empty()) {
        ostringstream doss;
        doss << "Invalid variables used:";
        for (varmap_type::const_iterator it = all_used_variables.begin(); it != all_used_variables.end(); it++) {
            doss << " " << it->first;
        }
        delete[] aux_variable_storage;
        throw mu::ParserError(doss.str());
    }
}


void ParsedHardFactorTerm::init_parser(Parser& parser, varmap_type& all_used_variables, const string& aux_variables, const string& real_expr, const string& imag_expr, const char* debug_message) {
    parser.SetExpr(aux_variables + e0(real_expr) + "," + e0(imag_expr));
    mu_load_gsl(parser);
    parser.DefineFun("F", gluon_distribution_F);
    parser.DefineFun("S2", gluon_distribution_S2);
    parser.DefineFun("S4", gluon_distribution_S4);
    parser.DefineFun("dot", dot2);
    parser.DefineFun("square", square2);
    parser.DefineFun("norm", norm2);
#ifndef NDEBUG
    print_parser_info(debug_message, parser);
# endif
    // use GetUsedVar() to trigger an attempt to parse the expression
    // we want any parsing errors to be revealed now, not when evaluating expressions
    varmap_type variables_from_parser = parser.GetUsedVar();
    all_used_variables.insert(variables_from_parser.begin(), variables_from_parser.end());
}

using std::ifstream;
using std::vector;

static HardFactor::HardFactorOrder sentinel = static_cast<HardFactor::HardFactorOrder>(-1);

HardFactorParser::HardFactorParser(HardFactorRegistry& registry) :
<<<<<<< HEAD
    order(sentinel),
    type(NULL),
    registry(registry),
    hard_factor_callback(NULL),
    hard_factor_group_callback(NULL),
    error_handler(NULL) {
}

HardFactorParser::~HardFactorParser() {
    // Try to create one last term from whatever the parser has been fed.
    // If something goes wrong, we absorb the exception because destructors
    // shouldn't throw exceptions.
    try {
        create_hard_factor_term();
    }
    catch (const IncompleteHardFactorDefinitionException& e) {
#ifndef NDEBUG
        cerr << "Incomplete hard factor definition on destruction of parser" << endl;
#endif
    }
    catch (const InvalidHardFactorDefinitionException& e) {
#ifndef NDEBUG
        cerr << "Invalid hard factor definition on destruction of parser: " << e.what() << endl;
#endif
    }
    catch (const InvalidHardFactorSpecException& e) {
#ifndef NDEBUG
        cerr << "Invalid hard factor specification on destruction of parser: " << e.what() << endl;
#endif
    }
    catch (const mu::ParserError& e) {
#ifndef NDEBUG
        cerr << "Parser error on destruction of parser" << endl;
#endif
    }
=======
  registry(registry),
  order(sentinel),
  core(NULL),
  hard_factor_callback(NULL),
  hard_factor_group_callback(NULL),
  error_handler(NULL) {
>>>>>>> cad24520
    reset_current_term();
}

HardFactorParser::~HardFactorParser() {
#ifndef NDEBUG
    if (!hard_factor_definition_empty()) {
        cerr << "Non-empty hard factor definition on destruction of parser" << endl;
    }
    if (unflushed_groups()) {
        cerr << "Unflushed groups on destruction of parser" << endl;
    }
#endif
}

// Declare one instance of each IntegrationRegion that might be used by the parser
static LOKinematicsIntegrationRegion LO;
static NLOKinematicsIntegrationRegion NLO;
static NLOKinematicsIntegrationRegion NLOZero(true);
static NLOClippedKinematicsIntegrationRegion NLOClipped;
static R1CartesianIntegrationRegion R1C;
static R1PolarIntegrationRegion R1P;
static R1RadialIntegrationRegion R1R;
static Q1CartesianIntegrationRegion Q1C;
static Q1PolarIntegrationRegion Q1P;
static Q1RadialIntegrationRegion Q1R;
static Q1ExactKinematicIntegrationRegion Q1E;
static R2CartesianIntegrationRegion R2C;
static R2PolarIntegrationRegion R2P;
static R2RadialIntegrationRegion R2R;
static Q2CartesianIntegrationRegion Q2C;
static Q2PolarIntegrationRegion Q2P;
static Q2RadialIntegrationRegion Q2R;
static Q2ExactKinematicIntegrationRegion Q2E;
static R3CartesianIntegrationRegion R3C;
static R3PolarIntegrationRegion R3P;
static R3RadialIntegrationRegion R3R;
static Q3CartesianIntegrationRegion Q3C;
static Q3PolarIntegrationRegion Q3P;
static Q3RadialIntegrationRegion Q3R;
static Q3ExactKinematicIntegrationRegion Q3E;

void HardFactorParser::parse_line(const string& line) {
    // an empty line signals the end of a hard factor term definition
    if (line.length() == 0) {
        create_hard_factor_term();
        return;
    }
    // ignore comments
    if (line[0] == '#') {
        return;
    }
    /* A hard factor definition consists of a name, an order
     * (LO or NLO), an integration type, and six functions
     * giving the real and imaginary components of Fs, Fn, Fd.
     * Each part of the definition is given as name = value.
     */
    vector<string> parts = split(line, "=", 2);
    assert(parts.size() > 0);
    if (parts.size() == 1) {
        unparsed_hard_factor_group_specs.push_back(parts[0]);
        return;
    }
    else if (parts.size() != 2) {
        throw InvalidHardFactorDefinitionException(line, parts[0], parts.size() > 1 ? parts[1] : "", "Incomplete or malformed property");
    }
    string key = trim(parts[0]);
    string value = trim(parts[1]);
    if (key == "name") {
        split_hardfactor(value, name, implementation);
    }
    else if (key == "order") {
        cerr << "Obsolete configuration property 'order', should be replaced with 'lo' or 'nlo' in 'integration'" << endl;
        if (value == "lo") {
            order = HardFactor::LO;
        }
        else if (value == "nlo") {
            order = HardFactor::NLO;
        }
        /* no support for mixed-order hard factors because
         * this function only creates HardFactorTerms which
         * can only be LO or NLO */
        else if (value == "mixed") {
            throw InvalidHardFactorDefinitionException(line, key, value, "Mixed-order hard factors not supported:");
        }
        else {
            throw InvalidHardFactorDefinitionException(line, key, value);
        }
    }
    else if (key == "integration") {
        if (order != sentinel) {
            cerr << "Warning: 'integration' property will override previous setting of 'order'" << endl;
        }
        assert(subregions.empty());
        vector<string> elements = split(value, "*");
        string e = trim(elements[0]);
        if (e == "lo") {
            core = &LO;
            order = HardFactor::LO;
        }
        else if (e == "nlo") {
            core = &NLO;
            order = HardFactor::NLO;
        }
        else if (e == "nlo zero") {
            core = &NLOZero;
            order = HardFactor::NLO;
        }
        else if (e == "nlo clipped") {
            core = &NLOClipped;
            order = HardFactor::NLO;
        }
        else {
            throw InvalidHardFactorDefinitionException(line, key, value, "Unrecognized integration region");
        }
        if (elements.size() <= 1) {
            return;
        }

        string impl1, impl2, impl3;
        // first coordinate
        e = trim(elements[1]);
        if (e == "cartesian coordinate") {
            impl1 = "p";
            subregions.push_back(&R1C);
        }
        else if (e == "polar coordinate") {
            impl1 = "r";
            subregions.push_back(&R1P);
        }
        else if (e == "radial coordinate") {
            impl1 = "r";
            subregions.push_back(&R1R);
        }
        else if (e == "cartesian momentum") {
            impl1 = "m";
            subregions.push_back(&Q1C);
        }
        else if (e == "polar momentum") {
            impl1 = "m";
            subregions.push_back(&Q1P);
        }
        else if (e == "radial momentum") {
            impl1 = "m";
            subregions.push_back(&Q1R);
        }
        else if (e == "exact limited momentum") {
            impl1 = "m";
            subregions.push_back(&Q1E);
        }
        else {
            throw InvalidHardFactorDefinitionException(line, key, value, "Unrecognized integration region");
        }
        if (elements.size() <= 2) {
            default_implementation = impl1;
            return;
        }

        // second coordinate
        e = trim(elements[2]);
        if (e == "cartesian coordinate") {
            impl2 = "p";
            subregions.push_back(&R2C);
        }
        else if (e == "polar coordinate") {
            impl2 = "r";
            subregions.push_back(&R2P);
        }
        else if (e == "radial coordinate") {
            impl2 = "r";
            subregions.push_back(&R2R);
        }
        else if (e == "cartesian momentum") {
            impl2 = "m";
            subregions.push_back(&Q2C);
        }
        else if (e == "polar momentum") {
            impl2 = "m";
            subregions.push_back(&Q2P);
        }
        else if (e == "radial momentum") {
            impl2 = "m";
            subregions.push_back(&Q2R);
        }
        else if (e == "exact limited momentum") {
            impl2 = "m";
            subregions.push_back(&Q2E);
        }
        else {
            throw InvalidHardFactorDefinitionException(line, key, value, "Unrecognized integration region");
        }
        if (elements.size() <= 3) {
            if (impl1 == impl2) {
                default_implementation = impl1;
            }
            else {
                default_implementation.erase();
            }
            return;
        }

        // third coordinate
        e = trim(elements[3]);
        if (e == "cartesian coordinate") {
            impl3 = "p";
            subregions.push_back(&R3C);
        }
        else if (e == "polar coordinate") {
            impl3 = "r";
            subregions.push_back(&R3P);
        }
        else if (e == "radial coordinate") {
            impl3 = "r";
            subregions.push_back(&R3R);
        }
        else if (e == "cartesian momentum") {
            impl3 = "m";
            subregions.push_back(&Q3C);
        }
        else if (e == "polar momentum") {
            impl3 = "m";
            subregions.push_back(&Q3P);
        }
        else if (e == "radial momentum") {
            impl3 = "m";
            subregions.push_back(&Q3R);
        }
        else if (e == "exact limited momentum") {
            impl3 = "m";
            subregions.push_back(&Q3E);
        }
        else {
            throw InvalidHardFactorDefinitionException(line, key, value, "Unrecognized integration region");
        }
        if (impl1 == impl2 && impl2 == impl3) {
            default_implementation = impl1;
        }
        else {
            default_implementation.erase();
        }
        return;
    }
    else if (key == "modifiers") {
        // This initializes a blank instance of Modifiers with proper defaults in place
        Modifiers m;
        vector<string> elements = split(value, ",");
        for (vector<string>::const_iterator it = elements.begin(); it != elements.end(); it++) {
            string mod = trim(*it);
            if (mod == "approximate xtarget") {
                m.exact_xg = false;
            }
            else if (mod == "exact xtarget") {
                m.exact_xg = true;
            }
            else if (mod == "divide xi") {
                m.divide_xi = true;
            }
            else if (mod == "omit xi") {
                m.divide_xi = false;
            }
        }
        modifiers = m;
    }
    else if (key == "Fs real") {
        Fs_real = value;
    }
    else if (key == "Fs imag") {
        Fs_imag = value;
    }
    else if (key == "Fn real") {
        Fn_real = value;
    }
    else if (key == "Fn imag") {
        Fn_imag = value;
    }
    else if (key == "Fd real") {
        Fd_real = value;
    }
    else if (key == "Fd imag") {
        Fd_imag = value;
    }
    /* Anything other than those keys, if it doesn't contain spaces, is
     * taken to represent either:
     *
     * - A definition of a variable to be used in the hard factor expressions,
     *   if it occurs when a hard factor term definition is already in progress
     *   (i.e. any of name, order, type, etc. have already been given but the
     *   hard factor definition is not complete); or
     * - A specification of a hard factor which contains multiple terms,
     *   if there is not a hard factor definition already in progress.
     */
    else if (key.find_first_of(" \t\r\n") == string::npos) {
        if (hard_factor_definition_empty()) {
            parse_composite_hard_factor(key, value);
        }
        else {
            parse_variable_definition(key, value);
        }
    }
    else {
        throw InvalidHardFactorDefinitionException(line, key, value, "Unknown property:");
    }
    // nothing should come after this if statement because there are return statements in the branches of the if
}

void HardFactorParser::parse_file(const string& filename) {
    ifstream hfinput(filename.c_str());
    string line;
    size_t i;

    for (i = 0, getline(hfinput, line); hfinput; i++, getline(hfinput, line)) {
        try {
            parse_line(line);
        }
        catch (const InvalidHardFactorDefinitionException& e) {
            if (error_handler == NULL || error_handler(e, filename, i)) {
                throw;
            }
        }
        catch (const IncompleteHardFactorDefinitionException& e) {
            if (error_handler == NULL || error_handler(e, filename, i)) {
                throw;
            }
        }
    }
    create_hard_factor_term();
}

void HardFactorParser::parse_variable_definition(const string& key, const string& value) {
    pair<string, string> p(key, value);
    variable_definitions.push_back(p);
}

const ParsedCompositeHardFactor* HardFactorParser::parse_composite_hard_factor(const string& key, const string& value) {
    assert(hard_factor_definition_empty());
    vector<string> term_labels = split(value, ",+");
    if (term_labels.empty()) {
        throw InvalidHardFactorSpecException(key, "no hard factor terms provided in definition");
    }

    string last_constituent_implementation;
    HardFactorTermList hftlist;
    HardFactor::HardFactorOrder order = sentinel;
    for (vector<string>::const_iterator it = term_labels.begin(); it != term_labels.end(); it++) {
        string s = trim(*it);
        if (s.empty()) {
            continue;
        }
        // possible future enhancement: handle the case where s names
        // a composite hard factor by extracting the terms and adding them
        // individually
        string name, implementation;
        split_hardfactor(s, name, implementation);
        const HardFactor* hf;
        if (implementation.empty()) {
            hf = registry.get_hard_factor(name);
        }
        else {
            /* As we iterate through the constituent hard factor specifications
             * used to construct the composite hard factor, each specification
             * either has an implementation code explicitly specified, or doesn't.
             * For example, in something like
             *   hf0 = hf1.m + hf2.m + hf3
             * we have explicitly specified implementation codes for hf1 and hf2,
             * but not for hf3. The rule here is that, if all the explicitly
             * specified implementation codes among all the constituents are
             * the same, that becomes the code for the composite hard factor.
             * Otherwise, the composite is given a blank implementation code.
             */
            if (last_constituent_implementation.empty()) {
                // the first explicitly given implementation code
                last_constituent_implementation = implementation;
                default_implementation = implementation;
            }
            else if (last_constituent_implementation != implementation) {
                // an explicit implementation code doesn't match the previous one
                default_implementation.erase();
            }
            hf = registry.get_hard_factor(name, implementation);
            last_constituent_implementation = implementation;
            assert(!last_constituent_implementation.empty());
        }
        if (hf == NULL) {
            throw InvalidHardFactorSpecException(s, "no hard factor with that name");
        }
        const HardFactorTerm* hft = dynamic_cast<const HardFactorTerm*>(hf);
        if (hft == NULL) {
            throw InvalidHardFactorSpecException(s, "can't handle composite hard factors");
        }
        hftlist.push_back(hft);
        if (order == sentinel) {
            order = hft->get_order();
        }
        else if (order != HardFactor::MIXED && order != hft->get_order()) {
            order = HardFactor::MIXED;
        }
    }
    if (hftlist.empty()) {
        throw InvalidHardFactorSpecException(value, "no valid hard factors provided in definition");
    }

    split_hardfactor(key, name, implementation);
    if (implementation.empty()) {
        implementation = default_implementation;
    }
    ParsedCompositeHardFactor* hf = new ParsedCompositeHardFactor(name, implementation, order, hftlist);

    registry.add_hard_factor(name, implementation, hf, true);
    hard_factors.push_back(hf);
    if (hard_factor_callback) {
        hard_factor_callback(*hf);
    }
    reset_current_term();
    return hf;
}

const HardFactorGroup* HardFactorParser::parse_hard_factor_group(const string& spec) {
    string specname(spec);
    string specbody(spec);

    vector<string> namesplitspec = split(spec, ":", 2);
    assert(namesplitspec.size() == 1 || namesplitspec.size() == 2);
    if (namesplitspec.size() > 1) {
        if (namesplitspec[0].size() == 0) {
            // this means there was simply a leading colon; ignore it
            specname = namesplitspec[1];
        }
        else {
            specname = namesplitspec[0];
        }
        specbody = namesplitspec[1];
    }

    vector<string> splitspec;
    splitspec = split(specbody, ", ");

    HardFactorList hfobjs;
    // Iterate over the individual hard factor names
    for (vector<string>::iterator it = splitspec.begin(); it != splitspec.end(); it++) {
        string name, implementation;
        split_hardfactor(*it, name, implementation);
        const HardFactor* hf;
        if (implementation.empty()) {
            hf = registry.get_hard_factor(name);
        }
        else {
            hf = registry.get_hard_factor(name, implementation);
        }
        if (hf == NULL) {
            // the string failed to parse
            throw InvalidHardFactorSpecException(spec, "No such hard factor");
        }
        else {
            hfobjs.push_back(hf);
        }
    }
    if (hfobjs.size() == 0) {
        throw InvalidHardFactorSpecException(spec, "No valid hard factors in specification");
    }
    else {
        // parsing seems to have succeeded, so go ahead and create the object
        return new HardFactorGroup(specname, hfobjs, splitspec);
    }
}

void HardFactorParser::flush_groups() {
    while (unflushed_groups()) {
        string line = unparsed_hard_factor_group_specs.front();
        const HardFactorGroup* hfg = parse_hard_factor_group(line);
        if (hfg != NULL) {
            if (registry.get_hard_factor_group(hfg->label) != NULL) {
                throw InvalidHardFactorDefinitionException(line, hfg->label, line, "Duplicate hard factor group label");
            }
            registry.add_hard_factor_group(hfg, true);
            if (hard_factor_group_callback) {
                hard_factor_group_callback(*hfg);
            }
        }
        else {
            throw InvalidHardFactorSpecException(line, "Unknown error parsing group specification (parser returned NULL)");
        }
        unparsed_hard_factor_group_specs.pop_front();
    }
}

bool HardFactorParser::unflushed_groups() {
    return !unparsed_hard_factor_group_specs.empty();
}

void HardFactorParser::split_hardfactor(const string& spec, string& name, string& implementation) {
    vector<string> splitspec;
    splitspec = split(spec, ".", 2);
    assert(splitspec.size() == 1 || splitspec.size() == 2);
    name = splitspec[0];
    if (splitspec.size() == 2) {
        implementation = splitspec[1];
    }
    else {
        implementation = "";
    }
}

void HardFactorParser::set_error_handler(bool (*error_handler)(const exception&, const string&, const size_t)) {
    this->error_handler = error_handler;
}

void HardFactorParser::set_hard_factor_callback(void (*callback)(const HardFactor&)) {
    this->hard_factor_callback = callback;
}

void HardFactorParser::set_hard_factor_group_callback(void (*callback)(const HardFactorGroup&)) {
    this->hard_factor_group_callback = callback;
}

static Modifiers default_modifiers;

bool HardFactorParser::hard_factor_definition_empty() const {
    return
      core == NULL &&
      subregions.empty() &&
      order == sentinel &&
      modifiers == default_modifiers &&
      name.empty() &&
      implementation.empty() &&
      default_implementation.empty() &&
      Fs_real.empty() && Fs_imag.empty() &&
      Fn_real.empty() && Fn_imag.empty() &&
      Fd_real.empty() && Fd_imag.empty() &&
      variable_definitions.empty();
}

bool HardFactorParser::hard_factor_definition_complete() const {
    return
      core != NULL &&
      order != sentinel &&
      !name.empty();
}

const ParsedHardFactorTerm* HardFactorParser::create_hard_factor_term() {
    if (hard_factor_definition_empty()) {
        return NULL;
    }
    if (!hard_factor_definition_complete()) {
        throw IncompleteHardFactorDefinitionException();
    }

    ParsedHardFactorTerm* hf = new ParsedHardFactorTerm(
        name,
        implementation.empty() ? default_implementation : implementation,
        order,
        *core,
        subregions,
        modifiers,
        Fs_real, Fs_imag,
        Fn_real, Fn_imag,
        Fd_real, Fd_imag,
        variable_definitions);
    registry.add_hard_factor(hf, true);
    hard_factors.push_back(hf);
    if (hard_factor_callback != NULL) {
        hard_factor_callback(*hf);
    }
    reset_current_term();
    return hf;
}

void HardFactorParser::reset_current_term() {
    name.erase();
    implementation.erase();
    default_implementation.erase();
    order = sentinel;
    core = NULL;
    subregions.clear();
    modifiers = default_modifiers;
    variable_definitions.clear();
    Fs_real.clear();
    Fs_imag.clear();
    Fn_real.clear();
    Fn_imag.clear();
    Fd_real.clear();
    Fd_imag.clear();
    assert(hard_factor_definition_empty());
}

IncompleteHardFactorDefinitionException::IncompleteHardFactorDefinitionException(const string& message) throw() {
    if (message.empty()) {
        _message = "Incomplete hard factor definition";
    }
    else {
        _message = "Incomplete hard factor definition: " + message;
    }
}

const char* IncompleteHardFactorDefinitionException::what() const throw() {
    return _message.c_str();
}

InvalidHardFactorDefinitionException::InvalidHardFactorDefinitionException(const string& line, const string& key, const string& value, const string& message) throw() {
    std::ostringstream oss;
    if (message.empty()) {
        oss << "Invalid hard factor definition: ";
    }
    else {
        oss << message << " ";
    }
    oss << key << " = " << value;
    _message = oss.str();
}

const char* InvalidHardFactorDefinitionException::what() const throw() {
    return _message.c_str();
}

InvalidHardFactorSpecException::InvalidHardFactorSpecException(const string& hfspec, const string& message) throw() : hfspec(hfspec) {
    std::ostringstream s;
    s << message << "; spec " << hfspec;
    _message = s.str();
}

void InvalidHardFactorSpecException::operator=(const InvalidHardFactorSpecException& other) {
    _message = other._message;
}

const char* InvalidHardFactorSpecException::what() const throw() {
    return _message.c_str();
}<|MERGE_RESOLUTION|>--- conflicted
+++ resolved
@@ -364,50 +364,12 @@
 static HardFactor::HardFactorOrder sentinel = static_cast<HardFactor::HardFactorOrder>(-1);
 
 HardFactorParser::HardFactorParser(HardFactorRegistry& registry) :
-<<<<<<< HEAD
-    order(sentinel),
-    type(NULL),
-    registry(registry),
-    hard_factor_callback(NULL),
-    hard_factor_group_callback(NULL),
-    error_handler(NULL) {
-}
-
-HardFactorParser::~HardFactorParser() {
-    // Try to create one last term from whatever the parser has been fed.
-    // If something goes wrong, we absorb the exception because destructors
-    // shouldn't throw exceptions.
-    try {
-        create_hard_factor_term();
-    }
-    catch (const IncompleteHardFactorDefinitionException& e) {
-#ifndef NDEBUG
-        cerr << "Incomplete hard factor definition on destruction of parser" << endl;
-#endif
-    }
-    catch (const InvalidHardFactorDefinitionException& e) {
-#ifndef NDEBUG
-        cerr << "Invalid hard factor definition on destruction of parser: " << e.what() << endl;
-#endif
-    }
-    catch (const InvalidHardFactorSpecException& e) {
-#ifndef NDEBUG
-        cerr << "Invalid hard factor specification on destruction of parser: " << e.what() << endl;
-#endif
-    }
-    catch (const mu::ParserError& e) {
-#ifndef NDEBUG
-        cerr << "Parser error on destruction of parser" << endl;
-#endif
-    }
-=======
   registry(registry),
   order(sentinel),
   core(NULL),
   hard_factor_callback(NULL),
   hard_factor_group_callback(NULL),
   error_handler(NULL) {
->>>>>>> cad24520
     reset_current_term();
 }
 
